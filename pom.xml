--- conflicted
+++ resolved
@@ -7,14 +7,8 @@
   <groupId>org.reaktivity</groupId>
   <artifactId>nukleus-ws</artifactId>
   <version>develop-SNAPSHOT</version>
-<<<<<<< HEAD
   <name>WebSocket Nukleus Implementation</name>
   <url>https://github.com/reaktivity/nukleus-ws.java</url>
-  <inceptionYear>2016</inceptionYear>
-=======
-  <name>Build Template for Java Projects</name>
-  <url>https://github.com/reaktivity/build-template.java</url>
->>>>>>> dfb41249
 
   <licenses>
     <license>
@@ -83,9 +77,6 @@
     </plugins>
   </build>
 
-<<<<<<< HEAD
-</project>
-=======
   <profiles>
     <profile>
       <id>release</id>
@@ -173,4 +164,3 @@
   </profiles>
 
 </project>
->>>>>>> dfb41249
